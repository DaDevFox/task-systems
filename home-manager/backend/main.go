<<<<<<< HEAD
// main.go (updated with orchestration and event-driven architecture)
package main

import (
	"context"
	"net"
	"net/http"
	"os"
	"os/signal"
	"syscall"
	"time"

	log "github.com/sirupsen/logrus"

	"github.com/improbable-eng/grpc-web/go/grpcweb"
	"google.golang.org/grpc"

	"home-tasker/config"
	"home-tasker/engine"
	pb "home-tasker/goproto/hometasker/v1"
	httpapi "home-tasker/http_api"
	"home-tasker/notify"
	"home-tasker/orchestration"
	"home-tasker/state"
	
	"github.com/DaDevFox/task-systems/shared/events"
	eventspb "github.com/DaDevFox/task-systems/shared/proto/events/v1"
)

func init(){
	log.SetOutput(os.Stdout)
	log.SetFormatter(&log.TextFormatter{
	})
	log.SetLevel(log.DebugLevel)
}

func main() {
	cfg, err := config.LoadConfig("config.textproto")
	if err != nil {
		log.WithError(err).Fatalf("config error")
	}
	st, err := state.LoadState("state.textproto")
	if err != nil {
		log.WithError(err).Fatalf("state load error")
	}

	// Set up graceful shutdown
	ctx, cancel := context.WithCancel(context.Background())
	defer cancel()

	// Handle shutdown signals
	sigChan := make(chan os.Signal, 1)
	signal.Notify(sigChan, syscall.SIGINT, syscall.SIGTERM)

	// Initialize event bus for home-manager
	eventBus := events.NewEventBus("home-manager")

	// Initialize orchestration service
	inventoryAddr := getEnvOrDefault("INVENTORY_SERVICE_ADDR", "localhost:50053")
	taskAddr := getEnvOrDefault("TASK_SERVICE_ADDR", "localhost:50054")
	
	orchestrationSvc, err := orchestration.NewOrchestrationService(inventoryAddr, taskAddr, log.StandardLogger())
	if err != nil {
		log.WithError(err).Warn("failed to initialize orchestration service, continuing with legacy mode")
		orchestrationSvc = nil
	}

	// Set up event handler if orchestration is available
	var eventHandler *orchestration.EventHandler
	if orchestrationSvc != nil {
		eventHandler = orchestration.NewEventHandler(orchestrationSvc, log.StandardLogger())
		
		// Subscribe to relevant events
		eventBus.Subscribe(eventspb.EventType_INVENTORY_LEVEL_CHANGED, eventHandler.HandleEvent)
		eventBus.Subscribe(eventspb.EventType_TASK_COMPLETED, eventHandler.HandleEvent)
		eventBus.Subscribe(eventspb.EventType_SCHEDULE_TRIGGER, eventHandler.HandleEvent)
		eventBus.Subscribe(eventspb.EventType_TASK_ASSIGNED, eventHandler.HandleEvent)
		
		log.Info("orchestration service initialized and event handlers subscribed")
	}

	// 30 minute configuration check interval
	go config.SyncConfig(cfg, st, 30*time.Second)

	notifiers, err := notify.GetNotifier(cfg)
	if err != nil {
		log.WithError(err).Fatalf("notifier configuration error")
	}

	// Start legacy engine (will be gradually replaced by orchestration)
	engine.Start(cfg, cfg.TaskSystems, st, notifiers)

	// Start periodic state saving
	go func() {
		t := time.NewTicker(time.Minute)
		defer t.Stop()
		for {
			select {
			case <-t.C:
				state.SaveState("state.textproto", st)
			case <-ctx.Done():
				return
			}
		}
	}()

	// Start HTTP services
	go httpapi.Serve(st, cfg, 9090)
	go httpapi.ServeDashboard(st, 8082)
	go startGRPCServer(st)

	log.Info("Hometasker running... press Ctrl+C to exit")

	// Wait for shutdown signal
	<-sigChan
	log.Info("Shutting down...")

	// Cleanup
	if orchestrationSvc != nil {
		if err := orchestrationSvc.Close(); err != nil {
			log.WithError(err).Error("failed to close orchestration service")
		}
	}

	cancel()
	log.Info("Shutdown complete")
}

func startGRPCServer(st *pb.SystemState) {
	lis, err := net.Listen("tcp", ":50051")
	if err != nil {
		log.Fatalf("gRPC listen failed: %v", err)
	}
	grpcServer := grpc.NewServer()

	// Register all services
	// hproto.RegisterHometaskerServiceServer(grpcServer, &server.HometaskerServiceServer{State: st})
	serveGRPCAndHTTP(grpcServer)

	log.Infoln("gRPC server listening on :50051")
	if err := grpcServer.Serve(lis); err != nil {
		log.Fatalf("gRPC serve failed: %v", err)
	}
}

func serveGRPCAndHTTP(grpcServer *grpc.Server) {
    grpcWebServer := grpcweb.WrapServer(grpcServer)

    httpHandler := http.HandlerFunc(func(resp http.ResponseWriter, req *http.Request) {
        if grpcWebServer.IsGrpcWebRequest(req) || grpcWebServer.IsAcceptableGrpcCorsRequest(req) {
            grpcWebServer.ServeHTTP(resp, req)
            return
        }
        // fallback: NFC tag / plain HTML dashboard
        http.DefaultServeMux.ServeHTTP(resp, req)
    })

    log.Infof("Listening on %s:8080", httpapi.GetLocalIP())
    if err := http.ListenAndServe(":8080", httpHandler); err != nil {
        log.Fatal(err)
    }
}

// getEnvOrDefault returns the environment variable value or a default value
func getEnvOrDefault(key, defaultValue string) string {
	if value := os.Getenv(key); value != "" {
		return value
	}
	return defaultValue
}

=======
// main.go (updated with orchestration and event-driven architecture)
package main

import (
	"context"
	"net"
	"net/http"
	"os"
	"os/signal"
	"syscall"
	"time"

	log "github.com/sirupsen/logrus"

	"github.com/improbable-eng/grpc-web/go/grpcweb"
	"google.golang.org/grpc"

	"home-tasker/config"
	"home-tasker/engine"
	pb "home-tasker/goproto/hometasker/v1"
	httpapi "home-tasker/http_api"
	"home-tasker/notify"
	"home-tasker/orchestration"
	"home-tasker/state"

	"github.com/DaDevFox/task-systems/shared/events"
	eventspb "github.com/DaDevFox/task-systems/shared/proto/events/v1"
)

func init() {
	log.SetOutput(os.Stdout)
	log.SetFormatter(&log.TextFormatter{})
	log.SetLevel(log.DebugLevel)
}

func main() {
	cfg, err := config.LoadConfig("config.textproto")
	if err != nil {
		log.WithError(err).Fatalf("config error")
	}
	st, err := state.LoadState("state.textproto")
	if err != nil {
		log.WithError(err).Fatalf("state load error")
	}

	// Set up graceful shutdown
	ctx, cancel := context.WithCancel(context.Background())
	defer cancel()

	// Handle shutdown signals
	sigChan := make(chan os.Signal, 1)
	signal.Notify(sigChan, syscall.SIGINT, syscall.SIGTERM)

	// Initialize event bus for home-manager
	eventBus := events.NewEventBus("home-manager")

	// Load service configuration
	serviceConfig := config.LoadServiceConfig()
	if err := serviceConfig.Validate(); err != nil {
		log.WithError(err).Fatalf("invalid service configuration")
	}

	// Initialize orchestration service
	orchestrationSvc, err := orchestration.NewOrchestrationService(
		serviceConfig.InventoryServiceAddr,
		serviceConfig.TaskServiceAddr,
		log.StandardLogger())
	if err != nil {
		log.WithError(err).Warn("failed to initialize orchestration service, continuing with legacy mode")
		orchestrationSvc = nil
	}

	// Set up event handler if orchestration is available
	var eventHandler *orchestration.EventHandler
	if orchestrationSvc != nil {
		eventHandler = orchestration.NewEventHandler(orchestrationSvc, log.StandardLogger())

		// Subscribe to relevant events
		eventBus.Subscribe(eventspb.EventType_INVENTORY_LEVEL_CHANGED, eventHandler.HandleEvent)
		eventBus.Subscribe(eventspb.EventType_TASK_COMPLETED, eventHandler.HandleEvent)
		eventBus.Subscribe(eventspb.EventType_SCHEDULE_TRIGGER, eventHandler.HandleEvent)
		eventBus.Subscribe(eventspb.EventType_TASK_ASSIGNED, eventHandler.HandleEvent)

		log.Info("orchestration service initialized and event handlers subscribed")
	}

	// 30 minute configuration check interval
	go config.SyncConfig(cfg, st, 30*time.Second)

	notifiers, err := notify.GetNotifier(cfg)
	if err != nil {
		log.WithError(err).Fatalf("notifier configuration error")
	}

	// Start legacy engine (will be gradually replaced by orchestration)
	engine.Start(cfg, cfg.TaskSystems, st, notifiers)

	// Start periodic state saving
	go func() {
		t := time.NewTicker(time.Minute)
		defer t.Stop()
		for {
			select {
			case <-t.C:
				state.SaveState("state.textproto", st)
			case <-ctx.Done():
				return
			}
		}
	}()

	// Start HTTP services
	go httpapi.Serve(st, cfg, 9090)
	go httpapi.ServeDashboard(st, 8082)
	go startGRPCServer(st)

	log.Info("Hometasker running... press Ctrl+C to exit")

	// Wait for shutdown signal
	<-sigChan
	log.Info("Shutting down...")

	// Cleanup
	if orchestrationSvc != nil {
		if err := orchestrationSvc.Close(); err != nil {
			log.WithError(err).Error("failed to close orchestration service")
		}
	}

	cancel()
	log.Info("Shutdown complete")
}

func startGRPCServer(st *pb.SystemState) {
	lis, err := net.Listen("tcp", ":50051")
	if err != nil {
		log.Fatalf("gRPC listen failed: %v", err)
	}
	grpcServer := grpc.NewServer()

	// Register all services
	// hproto.RegisterHometaskerServiceServer(grpcServer, &server.HometaskerServiceServer{State: st})
	serveGRPCAndHTTP(grpcServer)

	log.Infoln("gRPC server listening on :50051")
	if err := grpcServer.Serve(lis); err != nil {
		log.Fatalf("gRPC serve failed: %v", err)
	}
}

func serveGRPCAndHTTP(grpcServer *grpc.Server) {
	grpcWebServer := grpcweb.WrapServer(grpcServer)

	httpHandler := http.HandlerFunc(func(resp http.ResponseWriter, req *http.Request) {
		if grpcWebServer.IsGrpcWebRequest(req) || grpcWebServer.IsAcceptableGrpcCorsRequest(req) {
			grpcWebServer.ServeHTTP(resp, req)
			return
		}
		// fallback: NFC tag / plain HTML dashboard
		http.DefaultServeMux.ServeHTTP(resp, req)
	})

	log.Infof("Listening on %s:8080", httpapi.GetLocalIP())
	if err := http.ListenAndServe(":8080", httpHandler); err != nil {
		log.Fatal(err)
	}
}
>>>>>>> 544d91fb
<|MERGE_RESOLUTION|>--- conflicted
+++ resolved
@@ -1,4 +1,272 @@
-<<<<<<< HEAD
+// main.go (updated with orchestration and event-driven architecture)
+package main
+
+import (
+	"context"
+	"net"
+	"net/http"
+	"os"
+	"os/signal"
+	"syscall"
+	"time"
+
+	log "github.com/sirupsen/logrus"
+
+	"github.com/improbable-eng/grpc-web/go/grpcweb"
+	"google.golang.org/grpc"
+
+	"home-tasker/config"
+	"home-tasker/engine"
+	pb "home-tasker/goproto/hometasker/v1"
+	httpapi "home-tasker/http_api"
+	"home-tasker/notify"
+	"home-tasker/orchestration"
+	"home-tasker/state"
+	
+	"github.com/DaDevFox/task-systems/shared/events"
+	eventspb "github.com/DaDevFox/task-systems/shared/proto/events/v1"
+)
+
+func init(){
+	log.SetOutput(os.Stdout)
+	log.SetFormatter(&log.TextFormatter{
+	})
+	log.SetLevel(log.DebugLevel)
+}
+
+func main() {
+	cfg, err := config.LoadConfig("config.textproto")
+	if err != nil {
+		log.WithError(err).Fatalf("config error")
+	}
+	st, err := state.LoadState("state.textproto")
+	if err != nil {
+		log.WithError(err).Fatalf("state load error")
+	}
+
+	// Set up graceful shutdown
+	ctx, cancel := context.WithCancel(context.Background())
+	defer cancel()
+
+	// Handle shutdown signals
+	sigChan := make(chan os.Signal, 1)
+	signal.Notify(sigChan, syscall.SIGINT, syscall.SIGTERM)
+
+	// Initialize event bus for home-manager
+	eventBus := events.NewEventBus("home-manager")
+
+	// Initialize orchestration service
+	inventoryAddr := getEnvOrDefault("INVENTORY_SERVICE_ADDR", "localhost:50053")
+	taskAddr := getEnvOrDefault("TASK_SERVICE_ADDR", "localhost:50054")
+	
+	orchestrationSvc, err := orchestration.NewOrchestrationService(inventoryAddr, taskAddr, log.StandardLogger())
+	if err != nil {
+		log.WithError(err).Warn("failed to initialize orchestration service, continuing with legacy mode")
+		orchestrationSvc = nil
+	}
+
+	// Set up event handler if orchestration is available
+	var eventHandler *orchestration.EventHandler
+	if orchestrationSvc != nil {
+		eventHandler = orchestration.NewEventHandler(orchestrationSvc, log.StandardLogger())
+		
+		// Subscribe to relevant events
+		eventBus.Subscribe(eventspb.EventType_INVENTORY_LEVEL_CHANGED, eventHandler.HandleEvent)
+		eventBus.Subscribe(eventspb.EventType_TASK_COMPLETED, eventHandler.HandleEvent)
+		eventBus.Subscribe(eventspb.EventType_SCHEDULE_TRIGGER, eventHandler.HandleEvent)
+		eventBus.Subscribe(eventspb.EventType_TASK_ASSIGNED, eventHandler.HandleEvent)
+		
+		log.Info("orchestration service initialized and event handlers subscribed")
+	}
+
+	// 30 minute configuration check interval
+	go config.SyncConfig(cfg, st, 30*time.Second)
+
+	notifiers, err := notify.GetNotifier(cfg)
+	if err != nil {
+		log.WithError(err).Fatalf("notifier configuration error")
+	}
+
+	// Start legacy engine (will be gradually replaced by orchestration)
+	engine.Start(cfg, cfg.TaskSystems, st, notifiers)
+
+	// Start periodic state saving
+	go func() {
+		t := time.NewTicker(time.Minute)
+		defer t.Stop()
+		for {
+			select {
+			case <-t.C:
+				state.SaveState("state.textproto", st)
+			case <-ctx.Done():
+				return
+			}
+		}
+	}()
+
+	// Start HTTP services
+	go httpapi.Serve(st, cfg, 9090)
+	go httpapi.ServeDashboard(st, 8082)
+	go startGRPCServer(st)
+
+	log.Info("Hometasker running... press Ctrl+C to exit")
+
+	// Wait for shutdown signal
+	<-sigChan
+	log.Info("Shutting down...")
+
+	// Cleanup
+	if orchestrationSvc != nil {
+		if err := orchestrationSvc.Close(); err != nil {
+			log.WithError(err).Error("failed to close orchestration service")
+		}
+	}
+
+	cancel()
+	log.Info("Shutdown complete")
+}
+
+func startGRPCServer(st *pb.SystemState) {
+	lis, err := net.Listen("tcp", ":50051")
+	if err != nil {
+		log.Fatalf("gRPC listen failed: %v", err)
+	}
+	grpcServer := grpc.NewServer()
+
+	// Register all services
+	// hproto.RegisterHometaskerServiceServer(grpcServer, &server.HometaskerServiceServer{State: st})
+	serveGRPCAndHTTP(grpcServer)
+
+	log.Infoln("gRPC server listening on :50051")
+	if err := grpcServer.Serve(lis); err != nil {
+		log.Fatalf("gRPC serve failed: %v", err)
+	}
+}
+
+func serveGRPCAndHTTP(grpcServer *grpc.Server) {
+    grpcWebServer := grpcweb.WrapServer(grpcServer)
+
+    httpHandler := http.HandlerFunc(func(resp http.ResponseWriter, req *http.Request) {
+        if grpcWebServer.IsGrpcWebRequest(req) || grpcWebServer.IsAcceptableGrpcCorsRequest(req) {
+            grpcWebServer.ServeHTTP(resp, req)
+            return
+        }
+        // fallback: NFC tag / plain HTML dashboard
+        http.DefaultServeMux.ServeHTTP(resp, req)
+    })
+
+    log.Infof("Listening on %s:8080", httpapi.GetLocalIP())
+    if err := http.ListenAndServe(":8080", httpHandler); err != nil {
+        log.Fatal(err)
+    }
+}
+
+// getEnvOrDefault returns the environment variable value or a default value
+func getEnvOrDefault(key, defaultValue string) string {
+	if value := os.Getenv(key); value != "" {
+		return value
+	}
+	return defaultValue
+}
+
+// main.go (updated with gRPC server and dashboard)
+package main
+
+import (
+	"net"
+	"net/http"
+	"os"
+	"time"
+
+	log "github.com/sirupsen/logrus"
+
+	"github.com/improbable-eng/grpc-web/go/grpcweb"
+	"google.golang.org/grpc"
+
+	"home-tasker/config"
+	"home-tasker/engine"
+	pb "home-tasker/goproto/hometasker/v1"
+	httpapi "home-tasker/http_api"
+	"home-tasker/notify"
+	"home-tasker/state"
+)
+
+func init(){
+	log.SetOutput(os.Stdout)
+	log.SetFormatter(&log.TextFormatter{
+	})
+	log.SetLevel(log.DebugLevel)
+}
+
+func main() {
+	cfg, err := config.LoadConfig("config.textproto")
+	if err != nil {
+		log.WithError(err).Fatalf("config error")
+	}
+	st, err := state.LoadState("state.textproto")
+	if err != nil {
+		log.WithError(err).Fatalf("state load error")
+	}
+
+	// 30 minute configuration check interval
+	go config.SyncConfig(cfg, st, 30 * time.Second)
+
+	notifiers, err := notify.GetNotifier(cfg)
+	if err != nil {
+		log.WithError(err).Fatalf("notifier configuration error")
+	}
+	engine.Start(cfg, cfg.TaskSystems, st, notifiers)
+
+	go func() {
+		t := time.NewTicker(time.Minute)
+		for range t.C {
+			state.SaveState("state.textproto", st)
+		}
+	}()
+
+	go httpapi.Serve(st, cfg, 9090)
+	go httpapi.ServeDashboard(st, 8082)
+	go startGRPCServer(st)
+
+	log.Info("Hometasker running... press Ctrl+C to exit")
+	select {}
+}
+
+func startGRPCServer(st *pb.SystemState) {
+	lis, err := net.Listen("tcp", ":50051")
+	if err != nil {
+		log.Fatalf("gRPC listen failed: %v", err)
+	}
+	grpcServer := grpc.NewServer()
+
+	// Register all services
+	// hproto.RegisterHometaskerServiceServer(grpcServer, &server.HometaskerServiceServer{State: st})
+	serveGRPCAndHTTP(grpcServer)
+
+	log.Infoln("gRPC server listening on :50051")
+	if err := grpcServer.Serve(lis); err != nil {
+		log.Fatalf("gRPC serve failed: %v", err)
+	}
+}
+
+func serveGRPCAndHTTP(grpcServer *grpc.Server) {
+    grpcWebServer := grpcweb.WrapServer(grpcServer)
+
+    httpHandler := http.HandlerFunc(func(resp http.ResponseWriter, req *http.Request) {
+        if grpcWebServer.IsGrpcWebRequest(req) || grpcWebServer.IsAcceptableGrpcCorsRequest(req) {
+            grpcWebServer.ServeHTTP(resp, req)
+            return
+        }
+        // fallback: NFC tag / plain HTML dashboard
+        http.DefaultServeMux.ServeHTTP(resp, req)
+    })
+
+    log.Infof("Listening on %s:8080", httpapi.GetLocalIP())
+    if err := http.ListenAndServe(":8080", httpHandler); err != nil {
+        log.Fatal(err)
+    }
+}
+
 // main.go (updated with orchestration and event-driven architecture)
 package main
 
@@ -23,15 +291,14 @@
 	"home-tasker/notify"
 	"home-tasker/orchestration"
 	"home-tasker/state"
-	
+
 	"github.com/DaDevFox/task-systems/shared/events"
 	eventspb "github.com/DaDevFox/task-systems/shared/proto/events/v1"
 )
 
-func init(){
+func init() {
 	log.SetOutput(os.Stdout)
-	log.SetFormatter(&log.TextFormatter{
-	})
+	log.SetFormatter(&log.TextFormatter{})
 	log.SetLevel(log.DebugLevel)
 }
 
@@ -56,11 +323,17 @@
 	// Initialize event bus for home-manager
 	eventBus := events.NewEventBus("home-manager")
 
+	// Load service configuration
+	serviceConfig := config.LoadServiceConfig()
+	if err := serviceConfig.Validate(); err != nil {
+		log.WithError(err).Fatalf("invalid service configuration")
+	}
+
 	// Initialize orchestration service
-	inventoryAddr := getEnvOrDefault("INVENTORY_SERVICE_ADDR", "localhost:50053")
-	taskAddr := getEnvOrDefault("TASK_SERVICE_ADDR", "localhost:50054")
-	
-	orchestrationSvc, err := orchestration.NewOrchestrationService(inventoryAddr, taskAddr, log.StandardLogger())
+	orchestrationSvc, err := orchestration.NewOrchestrationService(
+		serviceConfig.InventoryServiceAddr,
+		serviceConfig.TaskServiceAddr,
+		log.StandardLogger())
 	if err != nil {
 		log.WithError(err).Warn("failed to initialize orchestration service, continuing with legacy mode")
 		orchestrationSvc = nil
@@ -70,13 +343,13 @@
 	var eventHandler *orchestration.EventHandler
 	if orchestrationSvc != nil {
 		eventHandler = orchestration.NewEventHandler(orchestrationSvc, log.StandardLogger())
-		
+
 		// Subscribe to relevant events
 		eventBus.Subscribe(eventspb.EventType_INVENTORY_LEVEL_CHANGED, eventHandler.HandleEvent)
 		eventBus.Subscribe(eventspb.EventType_TASK_COMPLETED, eventHandler.HandleEvent)
 		eventBus.Subscribe(eventspb.EventType_SCHEDULE_TRIGGER, eventHandler.HandleEvent)
 		eventBus.Subscribe(eventspb.EventType_TASK_ASSIGNED, eventHandler.HandleEvent)
-		
+
 		log.Info("orchestration service initialized and event handlers subscribed")
 	}
 
@@ -145,183 +418,6 @@
 }
 
 func serveGRPCAndHTTP(grpcServer *grpc.Server) {
-    grpcWebServer := grpcweb.WrapServer(grpcServer)
-
-    httpHandler := http.HandlerFunc(func(resp http.ResponseWriter, req *http.Request) {
-        if grpcWebServer.IsGrpcWebRequest(req) || grpcWebServer.IsAcceptableGrpcCorsRequest(req) {
-            grpcWebServer.ServeHTTP(resp, req)
-            return
-        }
-        // fallback: NFC tag / plain HTML dashboard
-        http.DefaultServeMux.ServeHTTP(resp, req)
-    })
-
-    log.Infof("Listening on %s:8080", httpapi.GetLocalIP())
-    if err := http.ListenAndServe(":8080", httpHandler); err != nil {
-        log.Fatal(err)
-    }
-}
-
-// getEnvOrDefault returns the environment variable value or a default value
-func getEnvOrDefault(key, defaultValue string) string {
-	if value := os.Getenv(key); value != "" {
-		return value
-	}
-	return defaultValue
-}
-
-=======
-// main.go (updated with orchestration and event-driven architecture)
-package main
-
-import (
-	"context"
-	"net"
-	"net/http"
-	"os"
-	"os/signal"
-	"syscall"
-	"time"
-
-	log "github.com/sirupsen/logrus"
-
-	"github.com/improbable-eng/grpc-web/go/grpcweb"
-	"google.golang.org/grpc"
-
-	"home-tasker/config"
-	"home-tasker/engine"
-	pb "home-tasker/goproto/hometasker/v1"
-	httpapi "home-tasker/http_api"
-	"home-tasker/notify"
-	"home-tasker/orchestration"
-	"home-tasker/state"
-
-	"github.com/DaDevFox/task-systems/shared/events"
-	eventspb "github.com/DaDevFox/task-systems/shared/proto/events/v1"
-)
-
-func init() {
-	log.SetOutput(os.Stdout)
-	log.SetFormatter(&log.TextFormatter{})
-	log.SetLevel(log.DebugLevel)
-}
-
-func main() {
-	cfg, err := config.LoadConfig("config.textproto")
-	if err != nil {
-		log.WithError(err).Fatalf("config error")
-	}
-	st, err := state.LoadState("state.textproto")
-	if err != nil {
-		log.WithError(err).Fatalf("state load error")
-	}
-
-	// Set up graceful shutdown
-	ctx, cancel := context.WithCancel(context.Background())
-	defer cancel()
-
-	// Handle shutdown signals
-	sigChan := make(chan os.Signal, 1)
-	signal.Notify(sigChan, syscall.SIGINT, syscall.SIGTERM)
-
-	// Initialize event bus for home-manager
-	eventBus := events.NewEventBus("home-manager")
-
-	// Load service configuration
-	serviceConfig := config.LoadServiceConfig()
-	if err := serviceConfig.Validate(); err != nil {
-		log.WithError(err).Fatalf("invalid service configuration")
-	}
-
-	// Initialize orchestration service
-	orchestrationSvc, err := orchestration.NewOrchestrationService(
-		serviceConfig.InventoryServiceAddr,
-		serviceConfig.TaskServiceAddr,
-		log.StandardLogger())
-	if err != nil {
-		log.WithError(err).Warn("failed to initialize orchestration service, continuing with legacy mode")
-		orchestrationSvc = nil
-	}
-
-	// Set up event handler if orchestration is available
-	var eventHandler *orchestration.EventHandler
-	if orchestrationSvc != nil {
-		eventHandler = orchestration.NewEventHandler(orchestrationSvc, log.StandardLogger())
-
-		// Subscribe to relevant events
-		eventBus.Subscribe(eventspb.EventType_INVENTORY_LEVEL_CHANGED, eventHandler.HandleEvent)
-		eventBus.Subscribe(eventspb.EventType_TASK_COMPLETED, eventHandler.HandleEvent)
-		eventBus.Subscribe(eventspb.EventType_SCHEDULE_TRIGGER, eventHandler.HandleEvent)
-		eventBus.Subscribe(eventspb.EventType_TASK_ASSIGNED, eventHandler.HandleEvent)
-
-		log.Info("orchestration service initialized and event handlers subscribed")
-	}
-
-	// 30 minute configuration check interval
-	go config.SyncConfig(cfg, st, 30*time.Second)
-
-	notifiers, err := notify.GetNotifier(cfg)
-	if err != nil {
-		log.WithError(err).Fatalf("notifier configuration error")
-	}
-
-	// Start legacy engine (will be gradually replaced by orchestration)
-	engine.Start(cfg, cfg.TaskSystems, st, notifiers)
-
-	// Start periodic state saving
-	go func() {
-		t := time.NewTicker(time.Minute)
-		defer t.Stop()
-		for {
-			select {
-			case <-t.C:
-				state.SaveState("state.textproto", st)
-			case <-ctx.Done():
-				return
-			}
-		}
-	}()
-
-	// Start HTTP services
-	go httpapi.Serve(st, cfg, 9090)
-	go httpapi.ServeDashboard(st, 8082)
-	go startGRPCServer(st)
-
-	log.Info("Hometasker running... press Ctrl+C to exit")
-
-	// Wait for shutdown signal
-	<-sigChan
-	log.Info("Shutting down...")
-
-	// Cleanup
-	if orchestrationSvc != nil {
-		if err := orchestrationSvc.Close(); err != nil {
-			log.WithError(err).Error("failed to close orchestration service")
-		}
-	}
-
-	cancel()
-	log.Info("Shutdown complete")
-}
-
-func startGRPCServer(st *pb.SystemState) {
-	lis, err := net.Listen("tcp", ":50051")
-	if err != nil {
-		log.Fatalf("gRPC listen failed: %v", err)
-	}
-	grpcServer := grpc.NewServer()
-
-	// Register all services
-	// hproto.RegisterHometaskerServiceServer(grpcServer, &server.HometaskerServiceServer{State: st})
-	serveGRPCAndHTTP(grpcServer)
-
-	log.Infoln("gRPC server listening on :50051")
-	if err := grpcServer.Serve(lis); err != nil {
-		log.Fatalf("gRPC serve failed: %v", err)
-	}
-}
-
-func serveGRPCAndHTTP(grpcServer *grpc.Server) {
 	grpcWebServer := grpcweb.WrapServer(grpcServer)
 
 	httpHandler := http.HandlerFunc(func(resp http.ResponseWriter, req *http.Request) {
@@ -337,5 +433,4 @@
 	if err := http.ListenAndServe(":8080", httpHandler); err != nil {
 		log.Fatal(err)
 	}
-}
->>>>>>> 544d91fb
+}